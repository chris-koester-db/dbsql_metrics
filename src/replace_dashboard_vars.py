"""
Before deploying the bundle, in the base folder, run the Python script to update the dashboard query parameters for the target environment. The target name and CLI profile are required arguments:

Usage:
    # From base directory:
    $ python src/replace_dashboard_vars.py --target dev --profile DEFAULT
    $ python src/replace_dashboard_vars.py --target prod --profile PROD
    
    
Note: Use relative paths (e.g., 'resources/synced_delta_tables.yml') not absolute paths (e.g., '/resources/synced_delta_tables.yml')
"""


import json
import argparse
import subprocess
<<<<<<< HEAD
import os
import sys
=======
>>>>>>> 229d894d

def parse_arguments():
    """Parse command line arguments."""
    parser = argparse.ArgumentParser()
    parser.add_argument("--target", help="DAB target name (dev, prod, etc.)", required=True)
    parser.add_argument("--profile", help="CLI profile to use", required=True)
    return parser.parse_args()

# Parse arguments only when script is run directly
if __name__ == "__main__":
    args = parse_arguments()
else:
    # For testing, create a default args object
    class Args:
        def __init__(self):
            self.target = "dev"
            self.profile = "DEFAULT"
    args = Args()

<<<<<<< HEAD
def get_dab_vars(target: str, profile: str):
    """Get Databricks bundle variables with comprehensive error handling."""
    try:
        # Get the project root directory where databricks.yml is located
        current_dir = os.getcwd()
        if current_dir.endswith('/src'):
            # If we're in the src directory, go up one level to the project root
            project_root = os.path.abspath(os.path.join(current_dir, os.pardir))
        else:
            # If we're already in the project root, use current directory
            project_root = current_dir
        
        print(f"Project root directory: {project_root}")
        print(f"Current directory: {current_dir}")
        
        # Check if databricks.yml exists in project root
        databricks_yml_path = os.path.join(project_root, "databricks.yml")
        if not os.path.exists(databricks_yml_path):
            print(f"❌ Error: databricks.yml not found in project root: {databricks_yml_path}")
            print("💡 Solution: Make sure you're running this script from a Databricks bundle project directory")
            sys.exit(1)
        
        # Check if dashboard file exists (required for bundle validation)
        dashboard_file_path = os.path.join(project_root, "src", "dbsql_metrics.lvdash.json")
        if not os.path.exists(dashboard_file_path):
            print(f"❌ Error: Dashboard file not found: {dashboard_file_path}")
            print("💡 Solution: Make sure the dashboard file exists in the src/ directory")
            print("   The bundle validation requires this file to be present")
            sys.exit(1)
        
        command = ["databricks", "bundle", "validate", "-o", "json", "-t", target, "-p", profile]
        print(f"Running command: {' '.join(command)}")
        
        # Run the shell command and capture the output
        result = subprocess.run(command, cwd=project_root, capture_output=True, text=True, check=True)
        
        # Remove any whitespace
        json_output = result.stdout.strip()
        
        # Deserialize the JSON string to a Python object
        data = json.loads(json_output)

        if 'variables' not in data:
            print("❌ Error: No 'variables' section found in bundle validation output")
            print("💡 Solution: Check your databricks.yml configuration")
            sys.exit(1)

        return data['variables']
        
    except subprocess.CalledProcessError as e:
        print(f"❌ Databricks CLI command failed with return code {e.returncode}")
        
        # Show only the key error message, not the full JSON output
        if e.stderr and e.stderr.strip():
            # Extract just the error message, not the full JSON
            error_lines = e.stderr.strip().split('\n')
            for line in error_lines:
                if line.strip().startswith('Error:'):
                    print(f"   {line.strip()}")
                    break
        
        # Parse common error patterns and provide specific guidance
        stderr_lower = e.stderr.lower() if e.stderr else ""
        
        if "no profile configured" in stderr_lower or "profile not found" in stderr_lower:
            print(f"\n💡 Solution: Profile '{profile}' not found in your Databricks configuration")
            print("   Run 'databricks auth profiles' to see available profiles")
            print("   Or run 'databricks configure' to set up a new profile")
        elif "cannot resolve bundle auth configuration" in stderr_lower:
            print(f"\n💡 Solution: Authentication issue with profile '{profile}'")
            print("   Run 'databricks auth login' to authenticate")
            print("   Or check your ~/.databrickscfg file for correct profile configuration")
        elif "target" in stderr_lower and ("not found" in stderr_lower or "no such target" in stderr_lower):
            print(f"\n💡 Solution: Target '{target}' not found in your databricks.yml")
            print("   Check your databricks.yml file for available targets")
            # Try to extract available targets from the stderr
            if "Available targets:" in e.stderr:
                available_targets = e.stderr.split("Available targets:")[-1].strip()
                print(f"   Available targets: {available_targets}")
        elif "workspace" in stderr_lower and "not found" in stderr_lower:
            print(f"\n💡 Solution: Workspace configuration issue")
            print("   Check your databricks.yml workspace configuration")
        elif "failed to read serialized dashboard" in stderr_lower or "no such file or directory" in stderr_lower:
            print(f"\n💡 Solution: Dashboard file missing or inaccessible")
            print("   Make sure src/dbsql_metrics.lvdash.json exists and is readable")
            print("   Check file permissions and path")
        
        sys.exit(1)
        
    except FileNotFoundError:
        print("❌ Error: 'databricks' command not found")
        print("💡 Solution: Install Databricks CLI and ensure it's in your PATH")
        print("   Install with: pip install databricks-cli")
        print("   Or visit: https://docs.databricks.com/dev-tools/cli/install.html")
        sys.exit(1)
        
    except json.JSONDecodeError as e:
        print(f"❌ Error: Failed to parse JSON output from Databricks CLI")
        print(f"   JSON Error: {e}")
        print("💡 Solution: Check if the Databricks CLI is working correctly")
        sys.exit(1)
        
    except Exception as e:
        print(f"❌ Unexpected error: {e}")
        print("💡 Solution: Check your environment and try again")
        sys.exit(1)

def main():
    """Main function with comprehensive error handling."""
    try:
        # Get catalog and schema from the appropriate target
        print("🔍 Retrieving Databricks bundle variables...")
        dab_vars = get_dab_vars(args.target, args.profile)
        
        # Validate that required variables exist
        if 'catalog' not in dab_vars:
            print("❌ Error: 'catalog' variable not found in bundle configuration")
            print("💡 Solution: Check your databricks.yml variables section")
            sys.exit(1)
            
        if 'schema' not in dab_vars:
            print("❌ Error: 'schema' variable not found in bundle configuration")
            print("💡 Solution: Check your databricks.yml variables section")
            sys.exit(1)
        
        # Extract values safely
        catalog = dab_vars['catalog'].get('value')
        schema = dab_vars['schema'].get('value')
        
        if not catalog:
            print("❌ Error: 'catalog' variable has no value")
            print("💡 Solution: Check your databricks.yml catalog variable configuration")
            sys.exit(1)
            
        if not schema:
            print("❌ Error: 'schema' variable has no value")
            print("💡 Solution: Check your databricks.yml schema variable configuration")
            sys.exit(1)

        print(f"✅ Using target environment: {args.target}")
        print(f"✅ Using catalog: {catalog}")
        print(f"✅ Using schema: {schema}")

        # Read the JSON file
        json_file_path = "src/dbsql_metrics.lvdash.json"
        
        if not os.path.exists(json_file_path):
            print(f"❌ Error: Dashboard file not found: {json_file_path}")
            print("💡 Solution: Make sure the dashboard file exists in the src/ directory")
            sys.exit(1)

        print(f"📖 Reading dashboard file: {json_file_path}")
        with open(json_file_path, 'r') as f:
            dashboard_data = json.load(f)
=======
def run_subprocess(cmd:list) -> str:
    """Runs process and returns stdout
    
    Args:
        cmd (list): Process command and arguments
    
    Returns:
        str: Standard output (stdout) of the process
    
    Raises:
        CalledProcessError: If process fails
    """
    
    try:
        result = subprocess.run(
            cmd,
            check=True,
            stdout=subprocess.PIPE,
            stderr=subprocess.PIPE,
            text=True
        )
        return result.stdout.strip()
    except subprocess.CalledProcessError as e:
        print(f"Error: Command '{e.cmd}' failed with status {e.returncode}.\nStderr: {e.stderr}")
        raise

def update_dashboard_dataset_params(catalog, schema, file_path:str = 'src/dbsql_metrics.lvdash.json') -> None:
    """Updates dataset parameters for `catalog` and `schema` in AI/BI json deployment file
    
    Args:
        file_path (str): Path to deployment file
    """

    # Open dashboard file and deserialize json
    with open(file_path, 'r+') as f:
        dashboard_data = json.load(f)
        f.seek(0)
    
        # Update catalog and schema values in each dataset
        for dataset in dashboard_data.get('datasets', []):
            for param in dataset.get('parameters', []):
                if param.get('keyword') == 'catalog':
                    param['defaultSelection']['values']['values'][0]['value'] = catalog
                    print(f"Updated catalog parameter in dataset {dataset['displayName']} to: {catalog}")
                elif param.get('keyword') == 'schema':
                    param['defaultSelection']['values']['values'][0]['value'] = schema
                    print(f"Updated schema parameter in dataset {dataset['displayName']} to: {schema}")
        
        # Overwrite dashboard file
        json.dump(dashboard_data, f, indent=2)
        f.truncate()
        
        print(f"Successfully updated {file_path} with catalog '{catalog}' and schema '{schema}'")

# Create and run CLI bundle command
cmd = ["databricks", "bundle", "validate", "-o", "json", "-t", args.target, "-p", args.profile]
result = run_subprocess(cmd)

# Deserialize the JSON string
data = json.loads(result)
catalog = data['variables']['catalog']['value']
schema = data['variables']['schema']['value']
>>>>>>> 229d894d

        # Validate dashboard structure
        if 'datasets' not in dashboard_data:
            print("❌ Error: No 'datasets' section found in dashboard file")
            print("💡 Solution: Check if the dashboard file is properly formatted")
            sys.exit(1)

<<<<<<< HEAD
        # Update catalog and schema values in the parameters
        print("🔄 Updating dashboard parameters...")
        catalog_updated = False
        schema_updated = False
        
        for dataset in dashboard_data.get('datasets', []):
            for param in dataset.get('parameters', []):
                if param.get('keyword') == 'catalog':
                    # Safely navigate the nested structure
                    try:
                        param['defaultSelection']['values']['values'][0]['value'] = catalog
                        print(f"✅ Updated catalog parameter to: {catalog}")
                        catalog_updated = True
                    except (KeyError, IndexError, TypeError) as e:
                        print(f"⚠️  Warning: Could not update catalog parameter - unexpected structure: {e}")
                        
                elif param.get('keyword') == 'schema':
                    # Safely navigate the nested structure
                    try:
                        param['defaultSelection']['values']['values'][0]['value'] = schema
                        print(f"✅ Updated schema parameter to: {schema}")
                        schema_updated = True
                    except (KeyError, IndexError, TypeError) as e:
                        print(f"⚠️  Warning: Could not update schema parameter - unexpected structure: {e}")

        if not catalog_updated:
            print("⚠️  Warning: No catalog parameter found to update")
        if not schema_updated:
            print("⚠️  Warning: No schema parameter found to update")

        # Write the updated JSON back to the file
        print(f"💾 Writing updated dashboard file: {json_file_path}")
        with open(json_file_path, 'w') as f:
            json.dump(dashboard_data, f, indent=2)

        print(f"🎉 Successfully updated {json_file_path} with catalog '{catalog}' and schema '{schema}'")
        
    except json.JSONDecodeError as e:
        print(f"❌ Error: Failed to parse dashboard JSON file")
        print(f"   JSON Error: {e}")
        print("💡 Solution: Check if the dashboard file is valid JSON")
        sys.exit(1)
        
    except PermissionError as e:
        print(f"❌ Error: Permission denied when writing to file")
        print(f"   Error: {e}")
        print("💡 Solution: Check file permissions or run with appropriate privileges")
        sys.exit(1)
        
    except Exception as e:
        print(f"❌ Unexpected error: {e}")
        print("💡 Solution: Check your environment and try again")
        sys.exit(1)

if __name__ == "__main__":
    main()
=======
# Update dataset parameters in dashboard deployment file
update_dashboard_dataset_params(catalog, schema)
>>>>>>> 229d894d
<|MERGE_RESOLUTION|>--- conflicted
+++ resolved
@@ -14,11 +14,6 @@
 import json
 import argparse
 import subprocess
-<<<<<<< HEAD
-import os
-import sys
-=======
->>>>>>> 229d894d
 
 def parse_arguments():
     """Parse command line arguments."""
@@ -38,7 +33,6 @@
             self.profile = "DEFAULT"
     args = Args()
 
-<<<<<<< HEAD
 def get_dab_vars(target: str, profile: str):
     """Get Databricks bundle variables with comprehensive error handling."""
     try:
@@ -193,70 +187,6 @@
         print(f"📖 Reading dashboard file: {json_file_path}")
         with open(json_file_path, 'r') as f:
             dashboard_data = json.load(f)
-=======
-def run_subprocess(cmd:list) -> str:
-    """Runs process and returns stdout
-    
-    Args:
-        cmd (list): Process command and arguments
-    
-    Returns:
-        str: Standard output (stdout) of the process
-    
-    Raises:
-        CalledProcessError: If process fails
-    """
-    
-    try:
-        result = subprocess.run(
-            cmd,
-            check=True,
-            stdout=subprocess.PIPE,
-            stderr=subprocess.PIPE,
-            text=True
-        )
-        return result.stdout.strip()
-    except subprocess.CalledProcessError as e:
-        print(f"Error: Command '{e.cmd}' failed with status {e.returncode}.\nStderr: {e.stderr}")
-        raise
-
-def update_dashboard_dataset_params(catalog, schema, file_path:str = 'src/dbsql_metrics.lvdash.json') -> None:
-    """Updates dataset parameters for `catalog` and `schema` in AI/BI json deployment file
-    
-    Args:
-        file_path (str): Path to deployment file
-    """
-
-    # Open dashboard file and deserialize json
-    with open(file_path, 'r+') as f:
-        dashboard_data = json.load(f)
-        f.seek(0)
-    
-        # Update catalog and schema values in each dataset
-        for dataset in dashboard_data.get('datasets', []):
-            for param in dataset.get('parameters', []):
-                if param.get('keyword') == 'catalog':
-                    param['defaultSelection']['values']['values'][0]['value'] = catalog
-                    print(f"Updated catalog parameter in dataset {dataset['displayName']} to: {catalog}")
-                elif param.get('keyword') == 'schema':
-                    param['defaultSelection']['values']['values'][0]['value'] = schema
-                    print(f"Updated schema parameter in dataset {dataset['displayName']} to: {schema}")
-        
-        # Overwrite dashboard file
-        json.dump(dashboard_data, f, indent=2)
-        f.truncate()
-        
-        print(f"Successfully updated {file_path} with catalog '{catalog}' and schema '{schema}'")
-
-# Create and run CLI bundle command
-cmd = ["databricks", "bundle", "validate", "-o", "json", "-t", args.target, "-p", args.profile]
-result = run_subprocess(cmd)
-
-# Deserialize the JSON string
-data = json.loads(result)
-catalog = data['variables']['catalog']['value']
-schema = data['variables']['schema']['value']
->>>>>>> 229d894d
 
         # Validate dashboard structure
         if 'datasets' not in dashboard_data:
@@ -264,7 +194,6 @@
             print("💡 Solution: Check if the dashboard file is properly formatted")
             sys.exit(1)
 
-<<<<<<< HEAD
         # Update catalog and schema values in the parameters
         print("🔄 Updating dashboard parameters...")
         catalog_updated = False
@@ -320,8 +249,4 @@
         sys.exit(1)
 
 if __name__ == "__main__":
-    main()
-=======
-# Update dataset parameters in dashboard deployment file
-update_dashboard_dataset_params(catalog, schema)
->>>>>>> 229d894d
+    main()